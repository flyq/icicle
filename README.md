# ICICLE
 <div align="center">Icicle is a library for ZK acceleration using CUDA-enabled GPUs.</div>

                  
![image (4)](https://user-images.githubusercontent.com/2446179/223707486-ed8eb5ab-0616-4601-8557-12050df8ccf7.png)

## Background

<<<<<<< HEAD
Zero Knowledge Proofs (ZKPs) are considered one of the greatest achievements of modern cryptography. Accordingly, ZKPs are expected to disrupt a number of industries and will usher in an era of trustless and privacy preserving services and infrastructure.

If we want ZK hardware today we have FPGAs or GPUs which are relatively inexpensive. However, the biggest selling point of GPUs is the software; we talk in particular about CUDA, which makes it easy to write code running on Nvidia GPUs, taking advantage of their highly parallel architecture. Together with the widespread availability of these devices, if we can get GPUs to work on ZK workloads, then we have made a giant step towards accessible and efficient ZK provers.

## Zero Knowledge on GPU

ICICLE is a CUDA implementation of general functions widely used in ZKP. ICICLE currently provides support for MSM, NTT, and ECNTT, with plans to support Hash functons soon.

### Supported primitives

- Fields
    - Scalars
    - Points
        - Projective: {x, y, z}
        - Affine: {x, y}
- Curves
    - [BLS12-381]

> NOTE: _Support for BN254 and BLS12-377 are planned_

## Build and usage

> NOTE: [NVCC] is a prerequisite for building.

1. Define or select a curve for your application; we've provided a [template][CRV_TEMPLATE] for defining a curve
2. Include the curve in [`curve_config.cuh`][CRV_CONFIG]
3. Now you can build the ICICLE library using nvcc

```sh
mkdir -p build
nvcc -o build/<ENTER_DIR_NAME> icicle/lib.cu
```

### Rust Bindings

For convenience, we also provide rust bindings to the ICICLE library for the following primitives:

- MSM
- NTT
    - Forward NTT
    - Inverse NTT
- ECNTT
    - Forward ECNTT
    - Inverse NTT
- Scalar Vector Multiplication
- Point Vector Multiplication

A custom [build script][B_SCRIPT] is used to compile and link the ICICLE library. Make sure to change the `arch` flag depending on your GPU type or leave it as `native` for the compiler to detect the installed GPU type.

Once you have your parameters set, run:

```sh
cargo build --release
```

You'll find a release ready library at `target/release/libicicle_utils.rlib`.

### Example Usage

An example of using the Rust bindings library can be found in our [fast-danksharding implementation][FDI]
=======
## Usage
We provide two ways to interact with the library. Check the links for more details: 
1. [Rust API](/wrapper)
2. [CUDA interface](/cuda) 
>>>>>>> 7a88354d

## Contributions

Join our [Discord Server](https://discord.gg/Y4SkbDf2Ff) and find us on the icicle channel. We will be happy to work together to support your use case and talk features, bugs and design.

## License

ICICLE is distributed under the terms of the MIT License.

See [LICENSE-MIT][LMIT] for details.

<!-- Begin Links -->
[BLS12-381]: ./icicle/curves/bls12_381.cuh
[NVCC]: https://docs.nvidia.com/cuda/#installation-guides
[CRV_TEMPLATE]: ./icicle/curves/curve_template.cuh
[CRV_CONFIG]: ./icicle/curves/curve_config.cuh
[B_SCRIPT]: ./build.rs
[FDI]: https://github.com/ingonyama-zk/fast-danksharding
[LMIT]: ./LICENSE
<!-- End Links --><|MERGE_RESOLUTION|>--- conflicted
+++ resolved
@@ -6,7 +6,6 @@
 
 ## Background
 
-<<<<<<< HEAD
 Zero Knowledge Proofs (ZKPs) are considered one of the greatest achievements of modern cryptography. Accordingly, ZKPs are expected to disrupt a number of industries and will usher in an era of trustless and privacy preserving services and infrastructure.
 
 If we want ZK hardware today we have FPGAs or GPUs which are relatively inexpensive. However, the biggest selling point of GPUs is the software; we talk in particular about CUDA, which makes it easy to write code running on Nvidia GPUs, taking advantage of their highly parallel architecture. Together with the widespread availability of these devices, if we can get GPUs to work on ZK workloads, then we have made a giant step towards accessible and efficient ZK provers.
@@ -67,12 +66,7 @@
 ### Example Usage
 
 An example of using the Rust bindings library can be found in our [fast-danksharding implementation][FDI]
-=======
-## Usage
-We provide two ways to interact with the library. Check the links for more details: 
-1. [Rust API](/wrapper)
-2. [CUDA interface](/cuda) 
->>>>>>> 7a88354d
+
 
 ## Contributions
 
